import unittest
import warnings

import gymnasium as gym
import numpy as np

from bettermdptools.algorithms.planner import Planner
from bettermdptools.algorithms.rl import RL
from bettermdptools.envs.acrobot_wrapper import AcrobotWrapper
from bettermdptools.envs.blackjack_wrapper import BlackjackWrapper
from bettermdptools.envs.cartpole_wrapper import CartpoleWrapper
from bettermdptools.envs.pendulum_wrapper import PendulumWrapper
from bettermdptools.utils.test_env import TestEnv


class TestEnvs(unittest.TestCase):
    @classmethod
    def setUpClass(cls):
        base_env = gym.make("Blackjack-v1", render_mode=None)
        cls.blackjack = BlackjackWrapper(base_env)
        base_env = gym.make("CartPole-v1", render_mode=None)
        cls.cartpole = CartpoleWrapper(base_env, position_bins=2, velocity_bins=2)
        cls.frozen_lake = gym.make("FrozenLake8x8-v1", render_mode=None)
        cls.taxi = gym.make("Taxi-v3", render_mode=None)

        warnings.filterwarnings("ignore")

    def test_acrobot_value_iteration(self):
        # instantiate here so setup isn't slow every test
        base_env = gym.make("Acrobot-v1", render_mode=None)
        acrobot = AcrobotWrapper(base_env, angle_bins=2, velocity_bins=2)
        V, V_track, pi = Planner(acrobot.P).value_iteration(n_iters=1)
        self.assertIsNotNone(V, "Value function should not be None")
        self.assertIsNotNone(pi, "Policy should not be None")

<<<<<<< HEAD
        base_env = gym.make('Pendulum-v1', render_mode=None)
        cls.pendulum = PendulumWrapper(base_env)

        warnings.filterwarnings('ignore')
=======
        test_scores = TestEnv.test_env(env=acrobot, n_iters=1, pi=pi)
        mean_score = np.mean(test_scores)
        self.assertIsNotNone(mean_score, "Mean test score should not be None")
>>>>>>> f264a396

    def test_blackjack_value_iteration(self):
        V, V_track, pi = Planner(self.blackjack.P).value_iteration(n_iters=1)
        self.assertIsNotNone(V, "Value function should not be None")
        self.assertIsNotNone(pi, "Policy should not be None")

        test_scores = TestEnv.test_env(env=self.blackjack, n_iters=1, pi=pi)
        mean_score = np.mean(test_scores)
        self.assertIsNotNone(mean_score, "Mean test score should not be None")

    def test_cartpole_value_iteration(self):
        V, V_track, pi = Planner(self.cartpole.P).value_iteration(n_iters=1)
        self.assertIsNotNone(V, "Value function should not be None")
        self.assertIsNotNone(pi, "Policy should not be None")

        test_scores = TestEnv.test_env(env=self.cartpole, n_iters=1, pi=pi)
        mean_score = np.mean(test_scores)
        self.assertIsNotNone(mean_score, "Mean test score should not be None")

    def test_fl_value_iteration(self):
        V, V_track, pi = Planner(self.frozen_lake.P).value_iteration(n_iters=1)
        self.assertIsNotNone(V, "Value function should not be None")
        self.assertIsNotNone(pi, "Policy should not be None")

        test_scores = TestEnv.test_env(env=self.frozen_lake, n_iters=1, pi=pi)
        mean_score = np.mean(test_scores)
        self.assertIsNotNone(mean_score, "Mean test score should not be None")

    def test_taxi_value_iteration(self):
        V, V_track, pi = Planner(self.taxi.P).value_iteration(n_iters=1)
        self.assertIsNotNone(V, "Value function should not be None")
        self.assertIsNotNone(pi, "Policy should not be None")

        test_scores = TestEnv.test_env(env=self.taxi, n_iters=1, pi=pi)
        mean_score = np.mean(test_scores)
        self.assertIsNotNone(mean_score, "Mean test score should not be None")

<<<<<<< HEAD
    def test_pendulum_value_iteration(self):
        V, _, pi = Planner(self.pendulum.P).value_iteration(n_iters=2)
        self.assertIsNotNone(V, "Value function should not be None")
        self.assertIsNotNone(pi, "Policy should not be None")

        test_scores = TestEnv.test_env(env=self.pendulum, n_iters=1, pi=pi)
        mean_score = np.mean(test_scores)
        self.assertIsNotNone(mean_score, "Mean test score should not be None")
=======
    # def test_acrobot_policy_iteration(self):
    #     # CURRENTLY TOO SLOW TO RUN
    #     V, V_track, pi = Planner(acrobot.P).policy_iteration(n_iters=1)
    #     self.assertIsNotNone(V, "Value function should not be None")
    #     self.assertIsNotNone(pi, "Policy should not be None")

    #     test_scores = TestEnv.test_env(env=acrobot, n_iters=1, pi=pi)
    #     mean_score = np.mean(test_scores)
    #     self.assertIsNotNone(mean_score, "Mean test score should not be None")
>>>>>>> f264a396

    def test_blackjack_policy_iteration(self):
        V, V_track, pi = Planner(self.blackjack.P).policy_iteration(n_iters=1)
        self.assertIsNotNone(V, "Value function should not be None")
        self.assertIsNotNone(pi, "Policy should not be None")

        test_scores = TestEnv.test_env(env=self.blackjack, n_iters=1, pi=pi)
        mean_score = np.mean(test_scores)
        self.assertIsNotNone(mean_score, "Mean test score should not be None")

    # def test_cartpole_policy_iteration(self):
    #     # TOO SLOW TO RUN RIGHT NOW
    #     V, V_track, pi = Planner(self.cartpole.P).policy_iteration(n_iters=1)
    #     self.assertIsNotNone(V, "Value function should not be None")
    #     self.assertIsNotNone(pi, "Policy should not be None")

    #     test_scores = TestEnv.test_env(env=self.cartpole, n_iters=1, pi=pi)
    #     mean_score = np.mean(test_scores)
    #     self.assertIsNotNone(mean_score, "Mean test score should not be None")

    def test_fl_policy_iteration(self):
        V, V_track, pi = Planner(self.frozen_lake.P).policy_iteration(n_iters=1)
        self.assertIsNotNone(V, "Value function should not be None")
        self.assertIsNotNone(pi, "Policy should not be None")

        test_scores = TestEnv.test_env(env=self.frozen_lake, n_iters=1, pi=pi)
        mean_score = np.mean(test_scores)
        self.assertIsNotNone(mean_score, "Mean test score should not be None")

    # def test_taxi_policy_iteration(self):
    #     # VERY SLOW TO RUN
    #     V, V_track, pi = Planner(self.taxi.P).policy_iteration(n_iters=1)
    #     self.assertIsNotNone(V, "Value function should not be None")
    #     self.assertIsNotNone(pi, "Policy should not be None")

    #     test_scores = TestEnv.test_env(env=self.taxi, n_iters=1, pi=pi)
    #     mean_score = np.mean(test_scores)
    #     self.assertIsNotNone(mean_score, "Mean test score should not be None")

    def test_acrobot_q_learning(self):
        # instantiate here so setup isn't slow every test
        base_env = gym.make("Acrobot-v1", render_mode=None)
        acrobot = AcrobotWrapper(base_env, angle_bins=2, velocity_bins=2)
        Q, V, pi, Q_track, pi_track, rewards = RL(acrobot).q_learning(n_episodes=2)
        self.assertIsNotNone(Q, "Q-table should not be None")
        self.assertIsNotNone(V, "Value function should not be None")
        self.assertIsNotNone(pi, "Policy should not be None")

        test_scores = TestEnv.test_env(env=acrobot, n_iters=1, pi=pi)
        mean_score = np.mean(test_scores)
        self.assertIsNotNone(mean_score, "Mean test score should not be None")

    # probably runs too long for CI
    # def test_pendulum_policy_iteration(self):
    #     V, _, pi = Planner(self.pendulum.P).policy_iteration(n_iters=2)
    #     self.assertIsNotNone(V, "Value function should not be None")
    #     self.assertIsNotNone(pi, "Policy should not be None")

    #     test_scores = TestEnv.test_env(env=self.pendulum, n_iters=1, pi=pi)
    #     mean_score = np.mean(test_scores)
    #     self.assertIsNotNone(mean_score, "Mean test score should not be None")

    def test_blackjack_q_learning(self):
        Q, V, pi, Q_track, pi_track, rewards = RL(self.blackjack).q_learning(
            n_episodes=2
        )
        self.assertIsNotNone(Q, "Q-table should not be None")
        self.assertIsNotNone(V, "Value function should not be None")
        self.assertIsNotNone(pi, "Policy should not be None")

        test_scores = TestEnv.test_env(env=self.blackjack, n_iters=1, pi=pi)
        mean_score = np.mean(test_scores)
        self.assertIsNotNone(mean_score, "Mean test score should not be None")

    def test_cartpole_q_learning(self):
        Q, V, pi, Q_track, pi_track, rewards = RL(self.cartpole).q_learning(
            n_episodes=2
        )
        self.assertIsNotNone(Q, "Q-table should not be None")
        self.assertIsNotNone(V, "Value function should not be None")
        self.assertIsNotNone(pi, "Policy should not be None")

        test_scores = TestEnv.test_env(env=self.cartpole, n_iters=1, pi=pi)
        mean_score = np.mean(test_scores)
        self.assertIsNotNone(mean_score, "Mean test score should not be None")

    def test_fl_q_learning(self):
        Q, V, pi, Q_track, pi_track, rewards = RL(self.frozen_lake).q_learning(
            n_episodes=2
        )
        self.assertIsNotNone(Q, "Q-table should not be None")
        self.assertIsNotNone(V, "Value function should not be None")
        self.assertIsNotNone(pi, "Policy should not be None")

        test_scores = TestEnv.test_env(env=self.frozen_lake, n_iters=1, pi=pi)
        mean_score = np.mean(test_scores)
        self.assertIsNotNone(mean_score, "Mean test score should not be None")

    def test_taxi_q_learning(self):
        Q, V, pi, Q_track, pi_track, rewards = RL(self.taxi).q_learning(n_episodes=2)
        self.assertIsNotNone(Q, "Q-table should not be None")
        self.assertIsNotNone(V, "Value function should not be None")
        self.assertIsNotNone(pi, "Policy should not be None")

        test_scores = TestEnv.test_env(env=self.taxi, n_iters=1, pi=pi)
        mean_score = np.mean(test_scores)
        self.assertIsNotNone(mean_score, "Mean test score should not be None")

<<<<<<< HEAD
    def test_pendulum_q_learning(self):
        Q, V, pi, Q_track, pi_track, rewards = RL(self.pendulum).q_learning(n_episodes=2)
        self.assertIsNotNone(Q, "Q-table should not be None")
        self.assertIsNotNone(V, "Value function should not be None")
        self.assertIsNotNone(pi, "Policy should not be None")

        test_scores = TestEnv.test_env(env=self.pendulum, n_iters=1, pi=pi)
        mean_score = np.mean(test_scores)
        self.assertIsNotNone(mean_score, "Mean test score should not be None")

    # def test_fail_on_purpose(self):
    #     self.assertTrue(False, "This test should fail")

if __name__ == '__main__':
=======

if __name__ == "__main__":
>>>>>>> f264a396
    unittest.main()<|MERGE_RESOLUTION|>--- conflicted
+++ resolved
@@ -23,6 +23,10 @@
         cls.frozen_lake = gym.make("FrozenLake8x8-v1", render_mode=None)
         cls.taxi = gym.make("Taxi-v3", render_mode=None)
 
+        base_env = gym.make('Pendulum-v1', render_mode=None)
+        cls.pendulum = PendulumWrapper(base_env)
+
+        warnings.filterwarnings('ignore')
         warnings.filterwarnings("ignore")
 
     def test_acrobot_value_iteration(self):
@@ -33,16 +37,9 @@
         self.assertIsNotNone(V, "Value function should not be None")
         self.assertIsNotNone(pi, "Policy should not be None")
 
-<<<<<<< HEAD
-        base_env = gym.make('Pendulum-v1', render_mode=None)
-        cls.pendulum = PendulumWrapper(base_env)
-
-        warnings.filterwarnings('ignore')
-=======
         test_scores = TestEnv.test_env(env=acrobot, n_iters=1, pi=pi)
         mean_score = np.mean(test_scores)
         self.assertIsNotNone(mean_score, "Mean test score should not be None")
->>>>>>> f264a396
 
     def test_blackjack_value_iteration(self):
         V, V_track, pi = Planner(self.blackjack.P).value_iteration(n_iters=1)
@@ -80,7 +77,6 @@
         mean_score = np.mean(test_scores)
         self.assertIsNotNone(mean_score, "Mean test score should not be None")
 
-<<<<<<< HEAD
     def test_pendulum_value_iteration(self):
         V, _, pi = Planner(self.pendulum.P).value_iteration(n_iters=2)
         self.assertIsNotNone(V, "Value function should not be None")
@@ -89,7 +85,7 @@
         test_scores = TestEnv.test_env(env=self.pendulum, n_iters=1, pi=pi)
         mean_score = np.mean(test_scores)
         self.assertIsNotNone(mean_score, "Mean test score should not be None")
-=======
+        
     # def test_acrobot_policy_iteration(self):
     #     # CURRENTLY TOO SLOW TO RUN
     #     V, V_track, pi = Planner(acrobot.P).policy_iteration(n_iters=1)
@@ -99,7 +95,6 @@
     #     test_scores = TestEnv.test_env(env=acrobot, n_iters=1, pi=pi)
     #     mean_score = np.mean(test_scores)
     #     self.assertIsNotNone(mean_score, "Mean test score should not be None")
->>>>>>> f264a396
 
     def test_blackjack_policy_iteration(self):
         V, V_track, pi = Planner(self.blackjack.P).policy_iteration(n_iters=1)
@@ -208,7 +203,6 @@
         mean_score = np.mean(test_scores)
         self.assertIsNotNone(mean_score, "Mean test score should not be None")
 
-<<<<<<< HEAD
     def test_pendulum_q_learning(self):
         Q, V, pi, Q_track, pi_track, rewards = RL(self.pendulum).q_learning(n_episodes=2)
         self.assertIsNotNone(Q, "Q-table should not be None")
@@ -223,8 +217,4 @@
     #     self.assertTrue(False, "This test should fail")
 
 if __name__ == '__main__':
-=======
-
-if __name__ == "__main__":
->>>>>>> f264a396
     unittest.main()
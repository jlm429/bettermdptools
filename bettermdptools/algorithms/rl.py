"""
Author: Miguel Morales
BSD 3-Clause License

Copyright (c) 2018, Miguel Morales
All rights reserved.
https://github.com/mimoralea/gdrl/blob/master/LICENSE
"""

"""
modified by: John Mansfield

documentation added by: Gagandeep Randhawa
"""

"""
Class that contains functions related to reinforcement learning algorithms. RL init expects an OpenAI environment (env).

Model-free learning algorithms: Q-Learning and SARSA
work out of the box with any gymnasium environments that 
have single discrete valued state spaces, like frozen lake. A lambda function 
is required to convert state spaces not in this format.
"""

import warnings

import numpy as np
from tqdm.auto import tqdm

from bettermdptools.utils.callbacks import MyCallbacks


class RL:
    def __init__(self, env):
        self.env = env
        self.callbacks = MyCallbacks()
        self.render = False
        # Explanation of lambda:
        # def select_action(state, Q, epsilon):
        #   if np.random.random() > epsilon:
        #       max_val = np.max(Q[state])
        #       indxs_selector = np.isclose(Q[state], max_val)
        #       indxs = np.arange(len(Q[state]))[indxs_selector]
        #       return np.random.choice(indxs)
        #   else:
        #       return np.random.randint(len(Q[state]))
        self.select_action = (
            lambda state, Q, epsilon: np.random.choice(
                np.arange(len(Q[state]))[np.isclose(Q[state], np.max(Q[state]))]
            )
            if np.random.random() > epsilon
            else np.random.randint(len(Q[state]))
        )

    @staticmethod
    def decay_schedule(
        init_value, min_value, decay_ratio, max_steps, log_start=-2, log_base=10
    ):
        """
        Generates a decay schedule for a given initial value.

        Parameters
        ----------
        init_value : float
            Initial value of the quantity being decayed.
        min_value : float
            Minimum value init_value is allowed to decay to.
        decay_ratio : float
            The exponential factor exp(decay_ratio).
        max_steps : int
            Max iteration steps for decaying init_value.
        log_start : float, optional
            Starting value of the decay sequence, by default -2.
        log_base : float, optional
            Base of the log space, by default 10.

        Returns
        -------
        np.ndarray
            Decay values where values[i] is the value used at i-th step.
        """
        decay_steps = int(max_steps * decay_ratio)
        rem_steps = max_steps - decay_steps
        values = np.logspace(log_start, 0, decay_steps, base=log_base, endpoint=True)[
            ::-1
        ]
        values = (values - values.min()) / (values.max() - values.min())
        values = (init_value - min_value) * values + min_value
        values = np.pad(values, (0, rem_steps), "edge")
        return values

    def q_learning(
        self,
        nS=None,
        nA=None,
        convert_state_obs=lambda state: state,
        gamma=0.99,
        init_alpha=0.5,
        min_alpha=0.01,
        alpha_decay_ratio=0.5,
        init_epsilon=1.0,
        min_epsilon=0.1,
        epsilon_decay_ratio=0.9,
        n_episodes=10000,
    ):
        """
        Q-Learning algorithm.

        Parameters
        ----------
        nS : int, optional
            Number of states, by default None.
        nA : int, optional
            Number of available actions, by default None.
        convert_state_obs : function, optional
            Converts state into an integer, by default lambda state: state.
        gamma : float, optional
            Discount factor, by default 0.99.
        init_alpha : float, optional
            Initial learning rate, by default 0.5.
        min_alpha : float, optional
            Minimum learning rate, by default 0.01.
        alpha_decay_ratio : float, optional
            Decay schedule of learning rate for future iterations, by default 0.5.
        init_epsilon : float, optional
            Initial epsilon value for epsilon greedy strategy, by default 1.0.
        min_epsilon : float, optional
            Minimum epsilon, by default 0.1.
        epsilon_decay_ratio : float, optional
            Decay schedule of epsilon for future iterations, by default 0.9.
        n_episodes : int, optional
            Number of episodes for the agent, by default 10000.

        Returns
<<<<<<< HEAD
        ----------------------------
        Q {numpy array}, shape(nS, nA):
            Final action-value function Q(s,a)

        V {numpy array}, shape(nS):
            State values array

        pi {lambda}, input state value, output action value:
            Policy mapping states to actions.

        Q_track {numpy array}, shape(n_episodes, nS, nA):
            Log of Q(s,a) for each episode

        pi_track {list}, len(n_episodes):
            Log of complete policy for each episode
        
        rewards {numpy array}, shape(n_episodes):
            Total reward obtained in each episode.
=======
        -------
        tuple
            Q : np.ndarray
                Final action-value function Q(s,a).
            V : np.ndarray
                State values array.
            pi : dict
                Policy mapping states to actions.
            Q_track : np.ndarray
                Log of Q(s,a) for each episode.
            pi_track : list
                Log of complete policy for each episode.
            rewards : np.ndarray
                Rewards obtained in each episode.
>>>>>>> 0fc530f5
        """
        if nS is None:
            nS = self.env.observation_space.n
        if nA is None:
            nA = self.env.action_space.n
        pi_track = []
        Q = np.zeros((nS, nA), dtype=np.float32)
        Q_track = np.zeros((n_episodes, nS, nA), dtype=np.float32)
        alphas = RL.decay_schedule(init_alpha, min_alpha, alpha_decay_ratio, n_episodes)
        epsilons = RL.decay_schedule(
            init_epsilon, min_epsilon, epsilon_decay_ratio, n_episodes
        )
        rewards = np.zeros(n_episodes, dtype=np.float32)
        for e in tqdm(range(n_episodes), leave=False):
            self.callbacks.on_episode_begin(self)
            self.callbacks.on_episode(self, episode=e)
            state, info = self.env.reset()
            done = False
            state = convert_state_obs(state)
            total_reward = 0
            while not done:
                if self.render:
                    warnings.warn(
                        "Occasional render has been deprecated by openAI.  Use test_env.py to render."
                    )
                action = self.select_action(state, Q, epsilons[e])
                next_state, reward, terminated, truncated, _ = self.env.step(action)
                if truncated:
                    warnings.warn(
                        "Episode was truncated.  TD target value may be incorrect."
                    )
                done = terminated or truncated
                self.callbacks.on_env_step(self)
                next_state = convert_state_obs(next_state)
                td_target = reward + gamma * Q[next_state].max() * (not done)
                td_error = td_target - Q[state][action]
                Q[state][action] = Q[state][action] + alphas[e] * td_error
                state = next_state
                total_reward += reward
            rewards[e] = total_reward
            Q_track[e] = Q
            pi_track.append(np.argmax(Q, axis=1))
            self.render = False
            self.callbacks.on_episode_end(self)

        V = np.max(Q, axis=1)

        pi = {s: a for s, a in enumerate(np.argmax(Q, axis=1))}
        return Q, V, pi, Q_track, pi_track, rewards

    def sarsa(
        self,
        nS=None,
        nA=None,
        convert_state_obs=lambda state: state,
        gamma=0.99,
        init_alpha=0.5,
        min_alpha=0.01,
        alpha_decay_ratio=0.5,
        init_epsilon=1.0,
        min_epsilon=0.1,
        epsilon_decay_ratio=0.9,
        n_episodes=10000,
    ):
        """
        SARSA algorithm.

        Parameters
        ----------
        nS : int, optional
            Number of states, by default None.
        nA : int, optional
            Number of available actions, by default None.
        convert_state_obs : function, optional
            Converts state into an integer, by default lambda state: state.
        gamma : float, optional
            Discount factor, by default 0.99.
        init_alpha : float, optional
            Initial learning rate, by default 0.5.
        min_alpha : float, optional
            Minimum learning rate, by default 0.01.
        alpha_decay_ratio : float, optional
            Decay schedule of learning rate for future iterations, by default 0.5.
        init_epsilon : float, optional
            Initial epsilon value for epsilon greedy strategy, by default 1.0.
        min_epsilon : float, optional
            Minimum epsilon, by default 0.1.
        epsilon_decay_ratio : float, optional
            Decay schedule of epsilon for future iterations, by default 0.9.
        n_episodes : int, optional
            Number of episodes for the agent, by default 10000.

        Returns
        -------
        tuple
            Q : np.ndarray
                Final action-value function Q(s,a).
            V : np.ndarray
                State values array.
            pi : dict
                Policy mapping states to actions.
            Q_track : np.ndarray
                Log of Q(s,a) for each episode.
            pi_track : list
                Log of complete policy for each episode.
            rewards : np.ndarray
                Rewards obtained in each episode.
        """
        if nS is None:
            nS = self.env.observation_space.n
        if nA is None:
            nA = self.env.action_space.n
        pi_track = []
        Q = np.zeros((nS, nA), dtype=np.float32)
        Q_track = np.zeros((n_episodes, nS, nA), dtype=np.float32)
        rewards = np.zeros(n_episodes, dtype=np.float32)
        alphas = RL.decay_schedule(init_alpha, min_alpha, alpha_decay_ratio, n_episodes)
        epsilons = RL.decay_schedule(
            init_epsilon, min_epsilon, epsilon_decay_ratio, n_episodes
        )

        for e in tqdm(range(n_episodes), leave=False):
            self.callbacks.on_episode_begin(self)
            self.callbacks.on_episode(self, episode=e)
            state, info = self.env.reset()
            done = False
            state = convert_state_obs(state)
            action = self.select_action(state, Q, epsilons[e])
            total_reward = 0
            while not done:
                if self.render:
                    warnings.warn(
                        "Occasional render has been deprecated by openAI.  Use test_env.py to render."
                    )
                next_state, reward, terminated, truncated, _ = self.env.step(action)
                if truncated:
                    warnings.warn(
                        "Episode was truncated.  TD target value may be incorrect."
                    )
                done = terminated or truncated
                self.callbacks.on_env_step(self)
                next_state = convert_state_obs(next_state)
                next_action = self.select_action(next_state, Q, epsilons[e])
                td_target = reward + gamma * Q[next_state][next_action] * (not done)
                td_error = td_target - Q[state][action]
                Q[state][action] = Q[state][action] + alphas[e] * td_error
                state, action = next_state, next_action
                total_reward += reward
            rewards[e] = total_reward
            Q_track[e] = Q
            pi_track.append(np.argmax(Q, axis=1))
            self.render = False
            self.callbacks.on_episode_end(self)

        V = np.max(Q, axis=1)

        pi = {s: a for s, a in enumerate(np.argmax(Q, axis=1))}
        return Q, V, pi, Q_track, pi_track, rewards<|MERGE_RESOLUTION|>--- conflicted
+++ resolved
@@ -132,26 +132,6 @@
             Number of episodes for the agent, by default 10000.
 
         Returns
-<<<<<<< HEAD
-        ----------------------------
-        Q {numpy array}, shape(nS, nA):
-            Final action-value function Q(s,a)
-
-        V {numpy array}, shape(nS):
-            State values array
-
-        pi {lambda}, input state value, output action value:
-            Policy mapping states to actions.
-
-        Q_track {numpy array}, shape(n_episodes, nS, nA):
-            Log of Q(s,a) for each episode
-
-        pi_track {list}, len(n_episodes):
-            Log of complete policy for each episode
-        
-        rewards {numpy array}, shape(n_episodes):
-            Total reward obtained in each episode.
-=======
         -------
         tuple
             Q : np.ndarray
@@ -166,7 +146,6 @@
                 Log of complete policy for each episode.
             rewards : np.ndarray
                 Rewards obtained in each episode.
->>>>>>> 0fc530f5
         """
         if nS is None:
             nS = self.env.observation_space.n
